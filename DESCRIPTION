Type: Package
Package: mapboxapi
Title: R Interface to 'Mapbox' Web Services
<<<<<<< HEAD
Version: 0.5.1
Date: 2023-05-05
Authors@R: c(
    person("Kyle", "Walker", , "kyle@walker-data.com", role = c("aut", "cre")),
    person("Eli", "Pousson", , "eli.pousson@gmail.com", role = "ctb"),
    person("Anthony", "North", , "anthony.jl.north@gmail.com", role = c("ctb", "cph")),
    person("Miles", "McBain", , "miles.mcbain@gmail.com", role = "ctb")
  )
=======
Date: 2023-09-07
Version: 0.5.2
Authors@R: 
    c(person(given = "Kyle", family = "Walker", email = "kyle@walker-data.com", 
    role = c("aut", "cre")), 
    person(given = "Eli", family = "Pousson", email = "eli.pousson@gmail.com",
    role = "ctb"),
    person(given = "Anthony", family = "North", role = c("ctb", "cph"), email = "anthony.jl.north@gmail.com"),
    person(given = "Miles", family = "McBain", role = "ctb", email = "miles.mcbain@gmail.com"))
>>>>>>> ac7d7a72
Maintainer: Kyle Walker <kyle@walker-data.com>
Description: Includes support for 'Mapbox' Navigation APIs, including
    directions, isochrones, and route optimization; the Search API for
    forward and reverse geocoding; the Maps API for interacting with
    'Mapbox' vector tilesets and visualizing 'Mapbox' maps in R; and
    'Mapbox Tiling Service' and 'tippecanoe' for generating map tiles.
    See <https://docs.mapbox.com/api/> for more information about the
    'Mapbox' APIs.
License: MIT + file LICENSE
Depends: 
    R (>= 3.3.0)
Imports: 
    curl,
    dplyr (>= 1.0.0),
    geojsonsf,
    httr,
    leaflet,
    png,
    purrr,
    RcppSimdJson,
    rlang,
    sf,
    slippymath,
    stringi,
    terra,
    units
Suggests:
    aws.s3,
    ggspatial,
    grDevices,
    jpeg,
    jsonlite,
    magick,
    mapboxer,
    mapdeck,
    protolite,
    raster,
    testthat (>= 3.0.0),
    tidycensus,
    tidyr (>= 1.0.0),
    tigris,
    tmap
Config/testthat/edition: 3
Encoding: UTF-8
LazyData: true
Roxygen: list(markdown = TRUE)
RoxygenNote: 7.2.3<|MERGE_RESOLUTION|>--- conflicted
+++ resolved
@@ -1,16 +1,6 @@
 Type: Package
 Package: mapboxapi
 Title: R Interface to 'Mapbox' Web Services
-<<<<<<< HEAD
-Version: 0.5.1
-Date: 2023-05-05
-Authors@R: c(
-    person("Kyle", "Walker", , "kyle@walker-data.com", role = c("aut", "cre")),
-    person("Eli", "Pousson", , "eli.pousson@gmail.com", role = "ctb"),
-    person("Anthony", "North", , "anthony.jl.north@gmail.com", role = c("ctb", "cph")),
-    person("Miles", "McBain", , "miles.mcbain@gmail.com", role = "ctb")
-  )
-=======
 Date: 2023-09-07
 Version: 0.5.2
 Authors@R: 
@@ -20,7 +10,6 @@
     role = "ctb"),
     person(given = "Anthony", family = "North", role = c("ctb", "cph"), email = "anthony.jl.north@gmail.com"),
     person(given = "Miles", family = "McBain", role = "ctb", email = "miles.mcbain@gmail.com"))
->>>>>>> ac7d7a72
 Maintainer: Kyle Walker <kyle@walker-data.com>
 Description: Includes support for 'Mapbox' Navigation APIs, including
     directions, isochrones, and route optimization; the Search API for
