#' Upload dataset to your Mapbox account
#'
#' @param input An sf object, or the path to the dataset to upload as a character string.
#' @param username Your Mapbox username
#' @param access_token Your Mapbox access token; must have secret scope
#' @param tileset_id The ID of the tileset in your Mapbox account
#' @param tileset_name The name of the tileset in your Mapbox account
#' @param keep_geojson Whether or not to keep the temporary GeoJSON used to generate the tiles (if the input is an sf object)
#' @param multipart Whether or not to upload to the temporary AWS staging bucket as a multipart object; defaults to \code{FALSE}.
#'
#' @examples \dontrun{
#'
#' # Example: create a tileset of median age for all United States Census tracts
#' # Requires setting a Mapbox secret access token as an environment variable
#'
#' library(mapboxapi)
#' library(tidycensus)
#' options(tigris_use_cache = TRUE)
#'
#' median_age <- get_acs(
#'   geography = "tract",
#'   variables = "B01002_001",
#'   state = c(state.abb, "DC"),
#'   geometry = TRUE
#' )
#'
#' upload_tiles(
#'   input = median_age,
#'   username = "kwalkertcu", # Your username goes here
#'   tileset_id = "median_age",
#'   tileset_name = "us_median_age_2014_to_2018"
#' )
#'
#' }
#'
#' @export
upload_tiles <- function(input,
                         username,
                         access_token = NULL,
                         tileset_id = NULL,
                         tileset_name = NULL,
                         keep_geojson = FALSE,
                         multipart = FALSE) {

  if (is.null(access_token)) {

    if (Sys.getenv("MAPBOX_SECRET_TOKEN") != "") {
      access_token <- Sys.getenv("MAPBOX_SECRET_TOKEN")
    } else {
      stop("A Mapbox secret access token is required.  Please locate yours from your Mapbox account.",
           call. = FALSE)
    }
  }

  # Allow input to be an sf object
  if (any(grepl("^sf", class(input)))) {

    input <- sf::st_transform(input, 4326)

    if (is.null(tileset_name)) {
      layer_name <- stringi::stri_rand_strings(1, 6)
    } else {
      layer_name <- tileset_name
    }

    if (keep_geojson) {
      outfile <- paste0(layer_name, ".geojson")

      path <- file.path(dir, outfile)

      sf::st_write(input, path, quiet = TRUE)

    } else {

      tmp <- tempdir()

      tempfile <- paste0(layer_name, ".geojson")

      path <- file.path(tmp, tempfile)

      sf::st_write(input, path, quiet = TRUE)

    }

  } else {
    path <- input
  }

  # If tileset_id is NULL, use the basename of the input
  if (is.null(tileset_id)) {
    tileset_id <- gsub("\\.[^.]*$", "", basename(path))
  }

  # Get AWS credentials
  base1 <- sprintf("https://api.mapbox.com/uploads/v1/%s/credentials",
                   username)

  req <- httr::POST(base1, query = list(access_token = access_token))

  credentials <- httr::content(req, as = "text") %>%
    jsonlite::fromJSON()

  # Use these credentials to transfer to the staging bucket
  aws.s3::put_object(file = path,
             object = credentials$key,
             bucket = credentials$bucket,
             region = "us-east-1",
             key = credentials$accessKeyId,
             secret = credentials$secretAccessKey,
             session_token = credentials$sessionToken,
             check_region = FALSE,
             multipart = multipart)


  # Once done, generate the upload
  url <- sprintf("http://%s.s3.amazonaws.com/%s",
                 credentials$bucket,
                 credentials$key)

  if (is.null(tileset_name)) {
    upload <- sprintf('{"url": "%s", "tileset": "%s.%s"}',
                      url, username, tileset_id)
  } else {
    upload <- sprintf('{"url": "%s", "tileset": "%s.%s", "name": "%s"}',
                      url, username, tileset_id, tileset_name)
  }



  base2 <- sprintf('https://api.mapbox.com/uploads/v1/%s',
                   username)

  request <- httr::POST(base2,
                        httr::add_headers("Content-Type" = "application/json",
                                          "Cache-Control" = "no-cache"),
                        body = upload,
                        query = list(access_token = access_token))

  response <- request %>%
    httr::content(as = "text") %>%
    jsonlite::fromJSON()

  if (request$status_code != "201") {
    stop(sprintf("Upload failed: your error message is %s", response),
         call. = FALSE)
  }

  message(sprintf("Your upload ID is %s", response$id))

}


#' Check the status of a Mapbox upload
#'
#' @param upload_id The upload ID
#' @param username Your account's username
#' @param access_token Your Mapbox access token
#'
#' @export
check_upload_status <- function(upload_id,
                                username,
                                access_token = NULL) {

  if (is.null(access_token)) {

    if (Sys.getenv("MAPBOX_SECRET_TOKEN") != "") {
      access_token <- Sys.getenv("MAPBOX_SECRET_TOKEN")
    } else {
      stop("A Mapbox secret access token is required.  Please locate yours from your Mapbox account.",
           call. = FALSE)
    }
  }

  status <- httr::GET(sprintf("https://api.mapbox.com/uploads/v1/%s/%s",
                        username, upload_id),
                query = list(access_token = access_token))

  status %>%
    httr::content(as = "text") %>%
    jsonlite::fromJSON()

}


#' Get information about features in a tileset using the Tilequery API
#'
#' @param location The location for which you'd like to query tiles, expressed as either a length-2 vector of longitude and latitude or an address you'd like to geocode.
#' @param tileset_id The tileset ID to query.
#' @param radius The radius around the point (in meters) for which you'd like to query features.  For point-in-polygon queries (e.g. "what county is my point located in?") the default of 0 should be used.
#' @param limit How many features to return (defaults to 5). Can be an integer between 1 and 50.
#' @param dedupe Whether or not to return duplicate features as identified by their IDs.  The default, TRUE, will de-duplicate your dataset.
#' @param geometry The feature geometry type to query - can be \code{"point"}, \code{"linestring"}, or \code{"polygon"}. If left blank, all geometry types will be queried.
#' @param layers A vector of layer IDs you'd like to query (recommended); if left blank will query all layers, with the limitation that at most 50 features can be returned.
#' @param access_token Your Mapbox access token, which can be set with \code{mb_access_token()}.
#'
#' @return An R list containing the API response, which includes information about the requested features.  Parse the list to extract desired elements.
#' @seealso \url{https://docs.mapbox.com/help/tutorials/find-elevations-with-tilequery-api/}
#'
#' @examples \dontrun{
#'
#' library(mapboxapi)
#'
#' elevation <- query_tiles(
#'   location = "Breckenridge, Colorado",
#'   tileset_id = "mapbox.mapbox-terrain-v2",
#'   layer = "contour",
#'   limit = 50
#' )
#'
#' max(elevation$features$properties$ele)
#'
#' }
#'
#' @export
query_tiles <- function(location,
                        tileset_id,
                        radius = 0,
                        limit = 5,
                        dedupe = TRUE,
                        geometry = NULL,
                        layers = NULL,
                        access_token = NULL) {

  if (is.null(access_token)) {
    # Use public token first, then secret token
    if (Sys.getenv("MAPBOX_PUBLIC_TOKEN") != "") {
      access_token <- Sys.getenv("MAPBOX_PUBLIC_TOKEN")
    } else {
      if (Sys.getenv("MAPBOX_SECRET_TOKEN") != "") {
        access_token <- Sys.getenv("MAPBOX_SECRET_TOKEN")
      } else {
        stop("A Mapbox access token is required.  Please locate yours from your Mapbox account.", call. = FALSE)
      }

    }
  }

  # If location is an address, geocode it
  if (length(location) == 1) {
    coords <- mb_geocode(location, access_token = access_token)
  } else if (length(location) == 2) {
    coords <- location
  } else {
    stop("The specified location must either be a coordinate pair or a valid address",
         call. = FALSE)
  }

  # Format the requested layers if included
  if (!is.null(layers)) {
    layers <- paste0(layers, collapse = ",")
  }

  # Format the dedupe param
  if (dedupe) {
    dedupe <- "true"
  } else {
    dedupe <- "false"
  }

  # Construct the JSON for the request
  base <- sprintf("https://api.mapbox.com/v4/%s/tilequery/%s,%s.json",
                  tileset_id, coords[1], coords[2])

  # Build the request
  query <- httr::GET(base, query = list(
    radius = radius,
    limit = limit,
    dedupe = dedupe,
    geometry = geometry,
    layers = layers,
    access_token = access_token
  ))

  content <- httr::content(query, as = "text")

  if (query$status_code != 200) {
    pull <- jsonlite::fromJSON(content)
    stop(pull$message, call. = FALSE)
  }

  result <- jsonlite::fromJSON(content)

  return(result)

}


#' Retrieve vector tiles from a given Mapbox tileset
#'
#' @param tileset_id The name of the tileset ID; names can be retrieved from your Mapbox account
#' @param location The location for which you'd like to retrieve tiles.  If the input is an sf object, the function will return data for all tiles that intersect the object's bounding box.  If the input is a coordinate pair or an address, data will be returned for the specific tile that contains the input.
#' @param zoom The zoom level of the request; larger zoom levels will return more detail but will take longer to process.
#' @param access_token Your Mapbox access token; can be set with \code{mb_access_token()}.
#'
#' @return A list of sf objects representing the different layer types found in the requested vector tiles.
#'
#' @examples \dontrun{
#'
#' library(mapboxapi)
#' library(ggplot2)
#'
#' vector_extract <- get_vector_tiles(
#'   tileset_id = "mapbox.mapbox-streets-v8",
#'   location = c(-73.99405, 40.72033),
#'   zoom = 15
#' )
#'
#' ggplot(vector_extract$building$polygons) +
#'   geom_sf() +
#'   theme_void()
#'
#' }
#'
#' @export
get_vector_tiles <- function(tileset_id,
                             location,
                             zoom,
                             access_token = NULL) {

  if (is.null(access_token)) {
    # Use public token first, then secret token
    if (Sys.getenv("MAPBOX_PUBLIC_TOKEN") != "") {
      access_token <- Sys.getenv("MAPBOX_PUBLIC_TOKEN")
    } else {
      if (Sys.getenv("MAPBOX_SECRET_TOKEN") != "") {
        access_token <- Sys.getenv("MAPBOX_SECRET_TOKEN")
      } else {
        stop("A Mapbox access token is required.  Please locate yours from your Mapbox account.", call. = FALSE)
      }

    }
  }

  # If location is an sf object, get the bbox and the tiles that intersect it
  if (any(grepl("^sf", class(location)))) {
    bbox <- location %>%
      sf::st_transform(4326) %>%
      sf::st_bbox(.)

    tile_grid <- slippymath::bbox_to_tile_grid(bbox = bbox, zoom = zoom)

    tile_ids <- tile_grid$tiles

    message(sprintf("Requesting data for %s map tiles. To speed up your query, choose a smaller extent or zoom level.", nrow(tile_ids)))
    sf_list <- purrr::map2(tile_ids$x, tile_ids$y, ~{
      # Build the request to Mapbox
      url <- sprintf("https://api.mapbox.com/v4/%s/%s/%s/%s.mvt",
                     tileset_id, zoom, .x, .y)


      request <- httr::GET(url, query = list(access_token = access_token))


      # if (request$status_code != 200) {
      #   content <- httr::content(request, as = "text")
      #   stop(print(content$message), call. = FALSE)
      # }

      # Only try to read the data if there is data available
      if (request$status_code == 200) {
        sf_output <- protolite::read_mvt_sf(request$url)
        return(sf_output)
      }

    })

    # Now, combine the internal list elements by name
    # First, find the tile with the most elements and get the names
    max_ix <- purrr::map(sf_list, ~length(.x)) %>% which.max()

    # Next, grab the names of that list element
    layer_names <- names(sf_list[[max_ix]])

    names(layer_names) <- layer_names

    # Now, iterate over the layer names, then the lists, keeping what you need and combining
    master_list <- purrr::map(layer_names, function(name) {
      # print(name) # Leave here for de-bugging
      layer_list <- purrr::map(sf_list, ~{
        if (name %in% names(.x)) {
          layer <- .x[[name]]
          # If layer comes through as mixed geometry, we need to parse it into
          # multiple list elements and return that
          if (sf::st_geometry_type(layer, by_geometry = FALSE) == "GEOMETRY") {
            sub_geoms <- list()
            mixed_geoms <- sf::st_geometry_type(layer, by_geometry = TRUE)
            if ("POINT" %in% mixed_geoms || "MULTIPOINT" %in% mixed_geoms) {
              point_ix <- mixed_geoms %in% c("POINT", "MULTIPOINT")
              sub_geoms$points <- layer[point_ix, ] %>%
                suppressWarnings(sf::st_cast("MULTIPOINT"))
            }
            if ("LINESTRING" %in% mixed_geoms || "MULTILINESTRING" %in% mixed_geoms) {
              line_ix <- mixed_geoms %in% c("LINESTRING", "MULTILINESTRING")
              sub_geoms$lines <- layer[line_ix, ] %>%
                sf::st_cast("MULTILINESTRING")
            }
            if ("POLYGON" %in% mixed_geoms || "MULTIPOLYGON" %in% mixed_geoms) {
              polygon_ix <- mixed_geoms %in% c("POLYGON", "MULTIPOLYGON")
              sub_geoms$polygons <- layer[polygon_ix, ] %>%
                sf::st_cast("MULTIPOLYGON")
            }

            return(sub_geoms)
          } else {
            if ("POLYGON" %in% sf::st_geometry_type(layer)) {
              # Remove malformed polygons
              layer$layer_area <- sf::st_area(layer) %>% as.numeric()
              layer <- dplyr::filter(layer, layer_area > 0)
              layer <- sf::st_cast(layer, "MULTIPOLYGON")
              layer <- dplyr::select(layer, -layer_area)
            } else if ("LINESTRING" %in% sf::st_geometry_type(layer)) {
              layer <- sf::st_cast(layer, "MULTILINESTRING")
            } else if ("POINT" %in% sf::st_geometry_type(layer)) {
              layer <- sf::st_cast(layer, "MULTIPOINT")
            }
            return(layer)
          }
        }
      }) %>%
        purrr::compact()

    })

    # Within the master list, we need to separate out by geometry type
    # We'll have a mix of points, lines, and polygons for some
    parsed_list <- purrr::map(layer_names, function(name) {
      # ID the specific segment by layer name then smooth out any mixed geoms
      segment <- master_list[[name]] %>%
        rlang::flatten_if(predicate = function(x) inherits(x, "list"))
      # identify how many geometries are in the list
      geoms <- purrr::map_int(segment, ~{
        sf::st_geometry_type(.x, by_geometry = FALSE)
      })

      # If there is only one geometry, return the combined segment across the tiles
      # Otherwise, we should give back points, lines, and polygons objects as
      # appropriate
      if (length(unique(geoms)) == 1) {
        return(dplyr::bind_rows(segment))
      } else if (length(unique(geoms)) > 1) {
        output <- list()
        if (2L %in% geoms || 1L %in% geoms || 5L %in% geoms) {
          point_ix <- geoms %in% c(1L, 2L, 5L)
          output$points <- segment[point_ix] %>%
            dplyr::bind_rows() %>%
            sf::st_cast("MULTIPOINT")
        }
        if (6L %in% geoms) {
          line_ix <- geoms == 6L
          output$lines <- segment[line_ix] %>% dplyr::bind_rows()
        }
        if (7L %in% geoms) {
          polygon_ix <- geoms == 7L
          output$polygons <- segment[polygon_ix] %>% dplyr::bind_rows()
        }
        return(output)
      }
    })

    return(parsed_list)

  }

  # If location is a length-2 numeric vector of longitude/latitude, get the specific tile IDs
  # If location is an address/text description, geocode it
  if (is.vector(location)) {
    if (class(location) == "numeric") {
      if (length(location) != 2) {
        stop("Location must be a length-2 vector of format c(lon, lat) if supplying coordinates as input.")
      }
    } else if (class(location) == "character") {
      location <- mb_geocode(location)
    }

    tile_id <- slippymath::lonlat_to_tilenum(location[1], location[2], zoom = zoom)


    # Build the request to Mapbox
    url <- sprintf("https://api.mapbox.com/v4/%s/%s/%s/%s.mvt",
                   tileset_id, zoom, tile_id$x, tile_id$y)


    request <- httr::GET(url, query = list(access_token = access_token))


    if (request$status_code != 200) {
      content <- httr::content(request, as = "text")
      stop(print(content$message), call. = FALSE)
    }

    sf_list <- protolite::read_mvt_sf(request$url)

    # Iterate through the elements and parse into sub-elements when geometry is mixed
    layer_names <- names(sf_list)

    names(layer_names) <- layer_names

    output_list <- purrr::map(layer_names, function(name) {
      layer <- sf_list[[name]]
      if (sf::st_geometry_type(layer, by_geometry = FALSE) == "GEOMETRY") {
        sub_geoms <- list()
        mixed_geoms <- sf::st_geometry_type(layer, by_geometry = TRUE)
        if ("POINT" %in% mixed_geoms || "MULTIPOINT" %in% mixed_geoms) {
          point_ix <- mixed_geoms %in% c("POINT", "MULTIPOINT")
          sub_geoms$points <- layer[point_ix, ] %>%
            suppressWarnings(sf::st_cast("MULTIPOINT"))
        }
        if ("LINESTRING" %in% mixed_geoms || "MULTILINESTRING" %in% mixed_geoms) {
          line_ix <- mixed_geoms %in% c("LINESTRING", "MULTILINESTRING")
          sub_geoms$lines <- layer[line_ix, ] %>%
            sf::st_cast("MULTILINESTRING")
        }
        if ("POLYGON" %in% mixed_geoms || "MULTIPOLYGON" %in% mixed_geoms) {
          polygon_ix <- mixed_geoms %in% c("POLYGON", "MULTIPOLYGON")
          sub_geoms$polygons <- layer[polygon_ix, ] %>%
            sf::st_cast("MULTIPOLYGON")
        }

        return(sub_geoms)
      } else {
        if ("POLYGON" %in% sf::st_geometry_type(layer)) {
          # Remove malformed polygons
          layer$layer_area <- sf::st_area(layer) %>% as.numeric()
          layer <- dplyr::filter(layer, layer_area > 0)
          layer <- sf::st_cast(layer, "MULTIPOLYGON")
          layer <- dplyr::select(layer, -layer_area)
        } else if ("LINESTRING" %in% sf::st_geometry_type(layer)) {
          layer <- sf::st_cast(layer, "MULTILINESTRING")
        } else if ("POINT" %in% sf::st_geometry_type(layer)) {
          layer <- sf::st_cast(layer, "MULTIPOINT")
        }
        return(layer)
      }

    })

    return(output_list)

  }

}


#' Return a static Mapbox map from a specified style
#'
#' @param style_id The style ID
#' @param username Your Mapbox username
#' @param overlay_sf The overlay sf object (optional).  The function will convert the sf object to GeoJSON then plot over the basemap style.  Spatial data that are too large will trigger an error, and should be added to the style in Mapbox Studio instead.
#' @param overlay_style A named list of vectors pecifying how to style the sf overlay.  Possible names are "stroke", "stroke-width", "stroke-opacity", "fill", and "fill-opacity".  The fill and stroke color values should be specified as six-digit hex codes, and the opacity and width values should be supplied as floating-point numbers.
#' @param overlay_markers The prepared overlay markers (optional).  See the function \code{\link{prep_overlay_markers}} for more information on how to specify a marker overlay.
#' @param longitude The longitude of the map center.  If an overlay is supplied, the map will default to the extent of the overlay unless longitude, latitude, and zoom are all specified.
#' @param latitude The latitude of the map center.  If an overlay is supplied, the map will default to the extent of the overlay unless longitude, latitude, and zoom are all specified.
#' @param zoom The map zoom.  The map will infer this from the overlay unless longitude, latitude, and zoom are all specified.
#' @param bbox The bounding box for the requested map. Not needed if longitude/latitude/zoom are provided.
#' @param width The map width; defaults to 600px
#' @param height The map height; defaults to 600px
#' @param bearing The map bearing; defaults to 0
#' @param pitch The map pitch; defaults to 0
#' @param scaling_factor The scaling factor of the tiles; either \code{"1x"} (the default) or \code{"2x"}
#' @param before_layer A character string that specifies where in the hierarchy of layer elements the overlay should be inserted.  The overlay will be placed just above the specified layer in the given Mapbox styles.
#' @param access_token Your Mapbox access token; can be set with \code{mb_access_token()}.
#'
#' @return A pointer to an image of class \code{"magick-image"}.  The resulting image can be manipulated further with functions from the magick package.
#'
#' @examples \dontrun{
#'
#' library(mapboxapi)
#'
#' points_of_interest <- tibble::tibble(
#'   longitude = c(-73.99405, -74.00616, -73.99577, -74.00761),
#'   latitude = c(40.72033, 40.72182, 40.71590, 40.71428)
#' )
#'
#' prepped_pois <- prep_overlay_markers(
#'   data = points_of_interest,
#'   marker_type = "pin-l",
#'   label = 1:4,
#'   color = "fff"
#' )
#'
#' map <- static_mapbox(
#'   style_id = "streets-v11",
#'   username = "mapbox",
#'   overlay_markers = prepped_pois,
#'   width = 1200,
#'   height = 800
#' )
#'
#' map
#'
#' }
#'
#' @export
static_mapbox <- function(style_id,
                          username,
                          overlay_sf = NULL,
                          overlay_style = NULL,
                          overlay_markers = NULL,
                          longitude = NULL,
                          latitude = NULL,
                          zoom = NULL,
                          bbox = NULL,
                          width = 600,
                          height = 400,
                          bearing = NULL,
                          pitch = NULL,
                          scaling_factor = c("1x", "2x"),
                          before_layer = NULL,
                          access_token = NULL) {

  if (is.null(access_token)) {
    # Use public token first, then secret token
    if (Sys.getenv("MAPBOX_PUBLIC_TOKEN") != "") {
      access_token <- Sys.getenv("MAPBOX_PUBLIC_TOKEN")
    } else {
      if (Sys.getenv("MAPBOX_SECRET_TOKEN") != "") {
        access_token <- Sys.getenv("MAPBOX_SECRET_TOKEN")
      } else {
        stop("A Mapbox access token is required.  Please locate yours from your Mapbox account.", call. = FALSE)
      }

    }
  }

  # Construct the request URL
  # First, do chunk 1
  base <- sprintf("https://api.mapbox.com/styles/v1/%s/%s/static",
                    username, style_id)

  # Next, figure out the overlay
  # Basically, the idea is that you can string together GeoJSON, markers, etc.
  # on a map and put it over a Mapbox style.  overlay should accept such
  # components and format them accordingly.
  #
  # `overlay_sf` converts to GeoJSON to make the request.
  # The input GeoJSON should have internal information conforming to simplestyle-spec
  # Eventually, this function could be able to do that internally but not yet
  overlay <- NULL

  if (!is.null(overlay_sf)) {
    if (any(grepl("sfc", class(overlay_sf)))) {
      overlay_sf <- st_sf(overlay_sf)
    }

    if (!is.null(overlay_style)) {
      style_names <- names(overlay_style)
      if ("stroke" %in% style_names) {
        overlay_sf$stroke <- utils::URLencode(overlay_style$stroke,
                                              reserved = TRUE)
      }
      if ("stroke-opacity" %in% style_names) {
        overlay_sf$`stroke-opacity` <- utils::URLencode(overlay_style$`stroke-opacity`,
                                                        reserved = TRUE)
      }
      if ("stroke-width" %in% style_names) {
        overlay_sf$`stroke-width` <- utils::URLencode(overlay_style$`stroke-width`,
                                                      reserved = TRUE)
      }
      if ("fill" %in% style_names) {
        overlay_sf$fill <- utils::URLencode(overlay_style$fill,
                                            reserved = TRUE)
      }
      if ("stroke-width" %in% style_names) {
        overlay_sf$`fill-opacity` <- utils::URLencode(overlay_style$`fill-opacity`,
                                                      reserved = TRUE)
      }
    }

    overlay_json <- geojsonsf::sf_geojson(overlay_sf)

    overlay <- sprintf("geojson(%s)", overlay_json)

  }

  if (!is.null(overlay_markers)) {

    if (attr(overlay_markers, "mapboxapi") != "marker_spec") {
      stop("Overlay markers should be formatted with `prep_overlay_markers() before using in a static map", call. = FALSE)
    }

    marker_spec <- overlay_markers %>%
      unlist() %>%
      paste0(collapse = ",")


    if (!is.null(overlay)) {
      overlay <- paste(overlay, marker_spec, sep = ",")
    } else {
      overlay <- marker_spec
    }
  }

  if (!is.null(overlay)) {
    base <- paste(base, overlay, sep = "/")
  }

  focus_args <- c(longitude, latitude, zoom)

  if (all(is.null(focus_args))) {

    if (is.null(bbox)) {
      focus <- "auto"
    } else {
      collapsed_bbox <- paste0(bbox, collapse = ",")
      focus <- paste0("[", collapsed_bbox, "]")
    }

  } else {
    if (is.null(bearing)) {
      bearing <- 0
    }

    if (is.null(pitch)) {
      pitch <- 0
    }

    focus_args <- c(focus_args, bearing, pitch)

    focus <- paste0(focus_args, collapse = ",")
  }

  # If a bounding box is supplied, use it instead


  base <- paste(base, focus, sep = "/")

  base1 <- sprintf("%s/%sx%s", base, width, height)

  scaling_factor <- match.arg(scaling_factor)

  if (scaling_factor == "2x") {
    base1 <- sprintf("%s@2x", base1)
  }

  if (nchar(base1) > 8192) {
    stop("Your request is too large likely due to the size of your overlay geometry. Consider simplifying your overlay geometry or adding your data to a style in Mapbox Studio to resolve this.", call. = FALSE)
  }

  request <- httr::GET(base1, query = list(access_token = access_token,
                                           before_layer = before_layer))

  if (request$status_code != 200) {
    content <- httr::content(request, as = "text")
    stop(print(jsonlite::fromJSON(content)), call. = FALSE)
  }

  img <- magick::image_read(httr::content(request))

  return(img)

}


#' Prepare overlay markers for use in a Mapbox static map
#'
#' @param data An input data frame with longitude and latitude columns (X and Y or lon and lat as names are also acceptable) or an sf object with geometry type POINT.
#' @param marker_type The marker type; one of \code{"pin-s"}, for a small pin; \code{"pin-l"}, for a large pin; and \code{"url"}, for an image path.
#' @param label The marker label (optional).  Can be a letter, number (0 through 99), or a valid Maki icon (see \url{https://labs.mapbox.com/maki-icons/}) for options).
#' @param color The marker color (optional).  Color should be specified as a three or six-digit hexadecimal code without the number sign.
#' @param longitude A vector of longitudes; inferred from the input dataset if \code{data} is provided.
#' @param latitude A vector of latitudes; inferred from the input dataset if \code{data} is provided.
#' @param url The URL of the image to be used for the icon if \code{marker_type = "url"}.
#' @rdname static_mapbox
#' @return A formatted list of marker specifications that can be passed to the \code{\link{static_mapbox}} function.
#' @export
prep_overlay_markers <- function(data = NULL,
                                 marker_type = c("pin-s", "pin-l", "url"),
                                 label = NA,
                                 color = NA,
                                 longitude = NULL,
                                 latitude = NULL,
                                 url = NA) {


  if (!is.null(data)) {
    if (any(grepl("^sf", class(data)))) {
      if (sf::st_geometry_type(data, by_geometry = FALSE) != "POINT") {
        stop("To make markers from sf objects you must use the geometry type POINT",
             call. = FALSE)
      }
      # Construct the marker data frame
      coords_df <- data %>%
        sf::st_coordinates() %>%
        as.data.frame()

      coords_df <- cbind(data, coords_df)
    } else {
      coords_df <- data
    }
    # Infer coordinates from column names
    names(coords_df) <- tolower(names(coords_df))

    if (all(c("lon", "lat") %in% names(coords_df))) {
      coords_df$longitude <- coords_df$lon
      coords_df$latitude <- coords_df$lat
      # coords_df <- dplyr::rename(coords_df, longitude = lon, latitude = lat)
    } else if (all(c("x", "y") %in% names(coords_df))) {
      coords_df$longitude <- coords_df$x
      coords_df$latitude <- coords_df$y
      # coords_df <- dplyr::rename(coords_df, longitude = x, latitude = y)
    }

    if (!all(c("longitude", "latitude") %in% names(coords_df))) {
      stop("Your input dataset must have longitude/latitude information denoted by columns x and y, lon and lat, or longitude and latitude.", call. = FALSE)
    }

    if ("marker_type" %in% names(coords_df)) {
      marker_type <- coords_df$marker_type
    } else {
      marker_type <- match.arg(marker_type)
      coords_df$marker_type <- marker_type
    }

    if ("label" %in% names(coords_df)) {
      label <- coords_df$label
    } else {
      if (!is.null(label)) {
        coords_df$label <- label
      }
    }

    if ("color" %in% names(coords_df)) {
      color <- coords_df$color
    } else {
      if (!is.null(color)) {
        coords_df$color <- color
      }
    }

    if ("url" %in% names(coords_df)) {
      url <- coords_df$url
    } else {
      if (!is.null(url)) {
        coords_df$url <- url
      }
    }
  } else {
    coords_df <- data.frame(
      longitude = longitude,
      latitude = latitude,
      marker_type = marker_type,
      label = label,
      color = color,
      url = url
    )
  }

  # Iterate through the coords_df to make a formatted list of markers
  marker_list <- purrr::map(1:nrow(coords_df), ~{
    r <- coords_df[.x, ]

    if (r$marker_type %in% c("pin-s", "pin-l")) {
      if (!is.na(r$label) && !is.na(r$color)) {
        return(sprintf("%s-%s+%s(%s,%s)",
                       r$marker_type,
                       tolower(r$label),
                       r$color,
                       r$longitude,
                       r$latitude))
      } else if (is.na(r$label) && !is.na(r$color)) {
        return(sprintf("%s-%s(%s,%s)",
                       r$marker_type,
                       r$color,
                       r$longitude,
                       r$latitude))
      } else if (!is.na(r$label) && is.na(r$color)) {
        return(sprintf("%s-%s(%s,%s)",
                       r$marker_type,
                       tolower(r$label),
                       r$longitude,
                       r$latitude))
      } else {
        return(sprintf("%s-(%s,%s)",
                       r$marker_type,
                       r$longitude,
                       r$latitude))
      }
    } else if (r$marker_type == "url") {
      if (is.na(url)) {
        stop("A valid URL must be provided.")
      }
      encoded_url <- utils::URLencode(r$url, reserved = TRUE)
      return(sprintf("url-%s(%s,%s)",
                     encoded_url,
                     r$longitude,
                     r$latitude))
    }
  })

  attr(marker_list, 'mapboxapi') <- "marker_spec"

  return(marker_list)
}


#' Use a Mapbox style in a Leaflet map
#'
#' @param map A map widget object created by \code{leaflet::leaflet()}
#' @param style_id The style ID of your Mapbox style
#' @param username Your Mapbox username
#' @param scaling_factor The scaling factor to use when rendering the tiles.  A scaling factor of 1 (the default) returns 512px by 512px tiles.  A factor of \code{0.5} returns 256x256 tiles, and a factor of \code{2} returns 1024x1024 tiles.
#' @param access_token Your Mapbox access token; can be set with \code{mb_access_token()}.
#' @param layerId the layer ID
#' @param group The name of the group the Mapbox tile layer should belong to (for use in Shiny and to modify layers control in a Leaflet workflow)
#' @param options A list of extra options (optional)
#' @param data The data object used to derive argument values; can be provided to the initial call to \code{leaflet::leaflet()}
#'
#' @return A pointer to the Mapbox Static Tiles API which will be translated appropriately by the leaflet R package.
#'
#' @examples \dontrun{
#'
#' library(leaflet)
#' library(mapboxapi)
#'
#' leaflet() %>%
#'   addMapboxTiles(style_id = "light-v9",
#'                  username = "mapbox") %>%
#'   setView(lng = -74.0051,
#'           lat = 40.7251,
#'           zoom = 13)
#'
#' }
#'
#' @export
addMapboxTiles <- function(map,
                           style_id,
                           username,
                           scaling_factor = c("1x", "0.5x", "2x"),
                           access_token = NULL,
                           layerId = NULL,
                           group = NULL,
                           options = leaflet::tileOptions(),
                           data = leaflet::getMapData(map)) {

  if (is.null(access_token)) {
    # Use public token first, then secret token
    if (Sys.getenv("MAPBOX_PUBLIC_TOKEN") != "") {
      access_token <- Sys.getenv("MAPBOX_PUBLIC_TOKEN")
    } else {
      if (Sys.getenv("MAPBOX_SECRET_TOKEN") != "") {
        access_token <- Sys.getenv("MAPBOX_SECRET_TOKEN")
      } else {
        stop("A Mapbox access token is required.  Please locate yours from your Mapbox account.", call. = FALSE)
      }

    }
  }

  sfactor <- match.arg(scaling_factor)

  if (sfactor == "1x") {
    url <- sprintf("https://api.mapbox.com/styles/v1/%s/%s/tiles/{z}/{x}/{y}?access_token=%s", username, style_id, access_token)
  } else if (sfactor == "0.5x") {
    url <- sprintf("https://api.mapbox.com/styles/v1/%s/%s/tiles/256/{z}/{x}/{y}?access_token=%s", username, style_id, access_token)
  } else if (sfactor == "2x") {
    url <- sprintf("https://api.mapbox.com/styles/v1/%s/%s/tiles/{z}/{x}/{y}@2x?access_token=%s", username, style_id, access_token)
  }



  mb_attribution <- '&copy; <a href="https://www.mapbox.com/about/maps/">Mapbox</a> &copy; <a href="http://www.openstreetmap.org/copyright">OpenStreetMap</a> <strong><a href="https://www.mapbox.com/map-feedback/" target="_blank">Improve this map</a></strong>'

  leaflet::addTiles(map = map,
                    urlTemplate = url,
                    attribution = mb_attribution,
                    layerId = layerId,
                    group = group,
                    options = options,
                    data = data)

}


#' Get static tiles from a Mapbox style for use as a basemap
#'
#' This function queries the Mapbox Static Tiles API and composites the tiles as a
#' raster suitable for use as a basemap in tmap or ggplot2 (with the \code{layer_spatial()}
#' function in ggspatial).  It returns a raster layer that corresponds either to
#' an input bounding box or a buffered area around an input shape.
#'
#' @param location An input location for which you would like to request tiles.
#'                 Can be a length-4 vector representing a bounding box, or an sf object.
#'                 If an input sf object is supplied, use the \code{buffer_dist} argument to
#'                 control how much area you want to capture around the layer.
#'                 While the input sf object can be in an arbitrary coordinate reference system,
#'                 if a length-4 bounding box vector is supplied instead it must represent
#'                 WGS84 longitude/latitude coordinates and be in the order
#'                 \code{c(xmin, ymin, xmax, ymax)}.
#' @param zoom The zoom level for which you'd like to return tiles.
#' @param style_id A Mapbox style ID; retrieve yours from your Mapbox account.
#' @param username A Mapbox username.
#' @param scaling_factor The scaling factor to use; one of \code{"1x"} or \code{"2x"}.
#' @param buffer_dist The distance to buffer around an input sf object for determining tile extent, specified in meters.  Defaults to 5000.
#' @param crop Whether or not to crop the result to the specified bounding box or buffer area.
#'             Defaults to \code{TRUE}; \code{FALSE} will return the extent of the overlapping
#'             tiles.
#' @param access_token Your Mapbox access token.  Supply yours here or set globally with the \code{mb_access_token()} function.
#'
#' @return A raster layer of tiles from the requested Mapbox style representing the area around the input location.  The raster layer is projected in the Web Mercator coordinate reference system.
#'
#' @examples \dontrun{
#'
#' library(mapboxapi)
#' library(tigris)
#' library(tmap)
#' library(ggspatial)
#' library(ggplot2)
#'
#' ny_tracts <- tracts("NY", "New York", cb = TRUE)
#'
#' ny_tiles <- get_static_tiles(
#'   location = ny_tracts,
#'   zoom = 10,
#'   style_id = "light-v9",
#'   username = "mapbox"
#' )
#'
#' # tmap usage:
#' tm_shape(ny_tiles) +
#'   tm_rgb() +
#'   tm_shape(ny_tracts) +
#'   tm_polygons(alpha = 0.5, col = "navy") +
#'   tm_credits("Basemap (c) Mapbox, (c) OpenStreetMap",
#'              position = c("RIGHT", "BOTTOM"))
#'
#' # ggplot2 usage:
#' ggplot() +
#'   layer_spatial(ny_tiles) +
#'   geom_sf(data = ny_tracts, fill = "navy", alpha = 0.5) +
#'   theme_void() +
#'   labs(caption = "Basemap (c) Mapbox, (c) OpenStreetMap")
#'
#' }
#'
#' @export
get_static_tiles <- function(
  location,
  zoom,
  style_id,
  username,
  scaling_factor = c("1x", "2x"),
  buffer_dist = 5000,
  crop = TRUE,
  access_token = NULL
) {

  message("Attribution is required if using Mapbox tiles on a map.\nAdd the text '(c) Mapbox, (c) OpenStreetMap' to your map for proper attribution.")
<<<<<<< HEAD

=======
>>>>>>> 1e134e66

  if (is.null(access_token)) {
    # Use public token first, then secret token
    if (Sys.getenv("MAPBOX_PUBLIC_TOKEN") != "") {
      access_token <- Sys.getenv("MAPBOX_PUBLIC_TOKEN")
    } else {
      if (Sys.getenv("MAPBOX_SECRET_TOKEN") != "") {
        access_token <- Sys.getenv("MAPBOX_SECRET_TOKEN")
      } else {
        stop("A Mapbox access token is required.  Please locate yours from your Mapbox account.", call. = FALSE)
      }

    }
  }

  if ("RasterLayer" %in% class(location)) {
    location <- location %>%
      sf::st_bbox() %>%
      sf::st_as_sfc()
  }

  # If object is from the sp package, convert to sf
  if (any(grepl("Spatial", class(location)))) {
    input <- sf::st_as_sf(location)
  }

  if ("sfc" %in% class(location)) {
    location <- sf::st_sf(location)
  }

  # If location is an sf object, get a buffered bbox to query the tiles
  if (any(grepl("^sf", class(location)))) {

    # If the input dataset is not a polygon, make it one
    geom_type <- unique(sf::st_geometry_type(location))

    # Consider at later date how to handle mixed geometries
    # Also consider whether to use concave hulls instead to avoid edge cases

    if (geom_type %in% c("POINT", "MULTIPOINT")) {
      # If it is one or two points, buffer it
      if (nrow(location) %in% 1:2) {
        sf_proj <- sf::st_buffer(sf_proj, units::as_units(1000, "m"))
      }

      sf_poly <- location %>%
        sf::st_union() %>%
        sf::st_convex_hull()
    } else if (geom_type %in% c("LINESTRING", "MULTILINESTRING")) {
      sf_poly <- location %>%
        sf::st_cast("MULTIPOINT") %>%
        sf::st_union() %>%
        sf::st_convex_hull()
    } else if (geom_type %in% c("POLYGON", "MULTIPOLYGON")) {
      sf_poly <- location %>%
        sf::st_union()
    }

    # Get a buffered bbox of custom size
    bbox <- sf_poly %>%
      sf::st_buffer(units::as_units(buffer_dist, "m")) %>%
      sf::st_transform(4326) %>%
      sf::st_bbox(.)
  } else {
    # Make sure a length-4 vector was supplied
    if (length(location) != 4) {
      stop("To use a bounding box vector as an input location, it must be of length 4 in the format `c(xmin, ymin, xmax, ymax)`.", call. = FALSE)
    }
    bbox <- sf::st_bbox(c(xmin = location[1],
                          ymin = location[2],
                          xmax = location[3],
                          ymax = location[4]),
                        crs = 4326)
  }

  tile_grid <- slippymath::bbox_to_tile_grid(bbox = bbox, zoom = zoom)

  tile_ids <- tile_grid$tiles

  sfactor <- match.arg(scaling_factor)

  tile_list <- purrr::map2(tile_ids$x, tile_ids$y, ~{
    # Build the request to Mapbox
    if (sfactor == "2x") {

      url <- sprintf("https://api.mapbox.com/styles/v1/%s/%s/tiles/%s/%s/%s@2x",
                     username, style_id, zoom, .x, .y)

    } else {
      url <- sprintf("https://api.mapbox.com/styles/v1/%s/%s/tiles/%s/%s/%s",
                     username, style_id, zoom, .x, .y)
    }

    box <- slippymath::tile_bbox(.x, .y, zoom)

    tmp <- tempdir()

    loc <- file.path(tmp, sprintf("%s_%s.png", .x, .y))

    request <- httr::GET(url, query = list(access_token = access_token),
                         httr::write_disk(loc, overwrite = TRUE))

    # Only try to read the data if there is data available
    if (request$status_code == 200) {

      # Most styles will be returned as PNG as they are composed entirely
      # of vector layers.  However, if a style includes satellite imagery it will
      # be returned as JPEG.  Check this at this step.
      my_img <- try(png::readPNG(loc), silent = TRUE)

      if ("try-error" %in% class(my_img)) {
        my_img <- jpeg::readJPEG(loc)
      }

      my_img <- my_img * 255

      merc <- sf::st_crs(3857)$proj4string

      ras <- raster::brick(my_img)
      raster::extent(ras) <- box
      suppressWarnings(raster::projection(ras) <- merc)

      return(ras)
    }

  })

  # Assemble the list of raster tiles
  # Adapted from Michael Sumner's ceramic code: https://github.com/hypertidy/ceramic/blob/master/R/raster.R
  if (length(tile_list) == 1) {
    out_brick <- tile_list[[1]]
  } else {

    target_crs <- suppressWarnings(raster::projection(tile_list[[1]]))

    out_raster <- suppressWarnings(tile_list %>%
      purrr::map(function(tile) {
        raster::extent(tile)
      }) %>%
      purrr::reduce(raster::union) %>%
      raster::raster(crs = target_crs))

    raster::res(out_raster) <- suppressWarnings(raster::res(tile_list[[1]]))

    raster_cells <- suppressWarnings(tile_list %>%
      map(function(tile) {
        raster::cellsFromExtent(out_raster, tile)
      }) %>%
      unlist(use.names = FALSE))

    raster_values <- suppressWarnings(tile_list %>%
      map(function(tile) {
        raster::values(tile)
      }) %>%
      reduce(rbind))

    out_brick <- suppressWarnings(raster::brick(out_raster, out_raster, out_raster) %>%
      raster::setValues(raster_values[order(raster_cells), ]))

  }

  if (crop) {
    bb_shape <- bbox %>%
      sf::st_as_sfc(crs = 4326) %>%
      sf::st_sf() %>%
      sf::st_transform(sf::st_crs(out_brick))

    cropped_brick <- raster::crop(out_brick, bb_shape)

    return(cropped_brick)
  } else {
    return(out_brick)
  }

}<|MERGE_RESOLUTION|>--- conflicted
+++ resolved
@@ -1045,10 +1045,6 @@
 ) {
 
   message("Attribution is required if using Mapbox tiles on a map.\nAdd the text '(c) Mapbox, (c) OpenStreetMap' to your map for proper attribution.")
-<<<<<<< HEAD
-
-=======
->>>>>>> 1e134e66
 
   if (is.null(access_token)) {
     # Use public token first, then secret token
