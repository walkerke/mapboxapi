#' Retrieve a matrix of travel times from the Mapbox Directions API
#'
#' @param origins The input coordinates of your request. Acceptable inputs
#'   include a list of coordinate pair vectors in `c(x, y)` format or an
#'   `sf` object. For sf linestrings or polygons, the distance between centroids
#'   will be taken.
#' @param destinations The destination coordinates of your request. If
#'   `NULL` (the default), a many-to-many matrix using `origins` will
#'   be returned.
#' @param profile One of "driving" (the default), "driving-traffic", "walking",
#'   or "cycling".
#' @param fallback_speed A value expressed in kilometers per hour used to
#'   estimate travel time when a route cannot be found between locations. The
#'   returned travel time will be based on the straight-line estimate of travel
#'   between the locations at the specified fallback speed.
#' @param output one of `"duration"` (the default), which will be measured
#'   in either minutes or seconds (depending on the value of
#'   `duration_output`), or `"distance"`, which will be returned in
#'   meters.
#' @param duration_output one of `"minutes"` (the default) or
#'   `"seconds"`
#' @param access_token A Mapbox access token (required)
#' @param depart_at (optional) For the "driving" or "driving-traffic" profiles,
#'   the departure date and time to reflect historical traffic patterns. If
#'   "driving-traffic" is used, live traffic will be mixed in with historical
#'   traffic for dates/times near to the current time. Should be specified as an
#'   ISO 8601 date/time, e.g. `"2023-03-31T09:00"`. The time must be set to
#'   the current time or in the future.
#' @param allow_large_matrix `mb_matrix()` will prevent the user from
#'   calculating large travel-time matrices (greater than 25x25) by default, as
#'   they may lead to unexpected charges.  If the user sets this argument to
#'   `TRUE`, `mb_matrix()` will bypass this error and calculate the
#'   large matrix for the user.  Defaults to `FALSE`.
#'
#' @return An R matrix of source-destination travel times.
#'
#' @examples \dontrun{
#'
#' library(mapboxapi)
#' library(tigris)
#' library(mapdeck)
#'
#' philly_tracts <- tracts("PA", "Philadelphia", cb = TRUE, class = "sf")
#' downtown_philly <- mb_geocode("Philadelphia City Hall, Philadelphia PA")
#'
#' time_to_downtown <- mb_matrix(philly_tracts, downtown_philly)
#'
#' philly_tracts$time <- time_to_downtown
#'
#' mapdeck(style = mapdeck_style("light")) %>%
#'   add_polygon(
#'     data = philly_tracts,
#'     fill_colour = "time",
#'     fill_opacity = 0.6,
#'     legend = TRUE
#'   )
#' }
#'
#' @export
mb_matrix <- function(origins,
                      destinations = NULL,
                      profile = "driving",
                      fallback_speed = NULL,
                      output = c("duration", "distance"),
                      duration_output = c("minutes", "seconds"),
                      access_token = NULL,
                      depart_at = NULL,
                      allow_large_matrix = FALSE)
                      {

  access_token <- get_mb_access_token(access_token)

  output <- rlang::arg_match(output)
  duration_output <- rlang::arg_match(duration_output)

  if (!profile %in% c("driving", "driving-traffic", "walking", "cycling")) {
    stop("The following travel profiles are supported: 'driving', 'driving-traffic', 'walking', and 'cycling'. Please modify your request accordingly", call. = FALSE)
  }

  if (is.numeric(origins)) {
    origins <- list(origins)
  }

  if (!is.null(destinations)) {
    if (is.numeric(destinations)) {
      destinations <- list(destinations)
    }
  }

  # Figure out size of request, and chunk accordingly if necessary
  # Scenario 1: origins > limit, destinations < limit
  if (!is.null(nrow(origins))) {
    origin_size <- nrow(origins)
  } else {
    origin_size <- length(origins)
  }

  if (!is.null(destinations)) {
    if (!is.null(nrow(destinations))) {
      dest_size <- nrow(destinations)
    } else {
      dest_size <- length(destinations)
    }
  } else {
    dest_size <- 0
  }

  coord_size <- origin_size + dest_size

  # Specify limits depending on profile
  if (profile == "driving-traffic") {
    rate_limit <- 30
    coord_limit <- 10
  } else {
    rate_limit <- 60
    coord_limit <- 25
  }

  # Check to see if coordinate request will exceed the limit
  if (coord_size > coord_limit) {
    chunk <- TRUE
  } else {
    chunk <- FALSE
  }

<<<<<<< HEAD
  # Specify chunking logic. Scenario 1: origins exceed limit, destinations do
  # not This scenario comes up when both origins and destinations are specified.
=======
  # Specify chunking logic.
>>>>>>> ac7d7a72
  if (chunk) {
    message("Splitting your matrix request into smaller chunks and re-assembling the result.")
    # Define slow matrix function
    mb_matrix_limited <- purrr::slowly(
      mb_matrix,
      rate = rate_delay(60 / rate_limit)
      )

    # Scenario 1: origins exceed limit, destinations do not
    # This scenario comes up when both origins and destinations are specified.
    if (!is.null(destinations) && dest_size < coord_limit && origin_size >= coord_limit) {
      chunk_size <- coord_limit - dest_size
      if (any(grepl("^sf", class(origins)))) {
        if (sf::st_geometry_type(origins, by_geometry = FALSE) != "POINT") {
          message("Using feature centroids for origins")
        }
        matrix_output <- origins %>%
          dplyr::mutate(ix = c(0, rep(1:(nrow(origins) - 1) %/% chunk_size))) %>%
          split(.$ix) %>%
          purrr::map(., ~ {
            suppressMessages(
              mb_matrix_limited(
                origins = .x,
                destinations = destinations,
                profile = profile,
                fallback_speed = fallback_speed,
                access_token = access_token,
                output = output,
                duration_output = duration_output,
                depart_at = depart_at
              )
            )
          }, .progress = TRUE) %>%
          purrr::reduce(rbind)
        return(matrix_output)
      } else {
        ix <- c(0, rep(1:(length(origins) - 1) %/% chunk_size))
        matrix_output <- origins %>%
          split(.$ix) %>%
          purrr::map(., ~ {
            mb_matrix_limited(
              origins = .x,
              destinations = destinations,
              profile = profile,
              fallback_speed = fallback_speed,
              access_token = access_token,
              output = output,
              duration_output = duration_output,
              depart_at = depart_at
            )
          }, .progress = TRUE) %>%
          purrr::reduce(rbind)
        return(matrix_output)
      }
    }
    # Scenario 2: destinations exceed limit, origins do not
    # Again, comes up when both origins and destinations are specified
    else if (!is.null(destinations) && origin_size < coord_limit && dest_size >= coord_limit) {
      chunk_size <- coord_limit - origin_size
      if (any(grepl("^sf", class(destinations)))) {
        if (sf::st_geometry_type(origins, by_geometry = FALSE) != "POINT") {
          message("Using feature centroids for destinations")
        }
        matrix_output <- destinations %>%
          dplyr::mutate(ix = c(0, rep(1:(nrow(destinations) - 1) %/% chunk_size))) %>%
          split(.$ix) %>%
          purrr::map(., ~ {
            suppressMessages(
              mb_matrix_limited(
                origins = origins,
                destinations = .x,
                profile = profile,
                fallback_speed = fallback_speed,
                access_token = access_token,
                output = output,
                duration_output = duration_output,
                depart_at = depart_at
              )
            )
          }, .progress = TRUE) %>%
          purrr::reduce(cbind)
        return(matrix_output)
      } else {
        ix <- c(0, rep(1:(length(destinations) - 1) %/% chunk_size))
        matrix_output <- destinations %>%
          split(ix) %>%
          purrr::map(., ~ {
            mb_matrix_limited(
              origins = origins,
              destinations = .x,
              profile = profile,
              fallback_speed = fallback_speed,
              access_token = access_token,
              output = output,
              duration_output = duration_output,
              depart_at = depart_at
            )
          }, .progress = TRUE) %>%
          purrr::reduce(cbind)
        return(matrix_output)
      }
    } else if (coord_size > coord_limit && origin_size < coord_limit && dest_size < coord_limit) {
      # Scenario 3 (issue #42): the sum of origin and destination sizes are below the coordinate limit,
      # but neither are uniquely.
      if (origin_size > dest_size) {
        chunk_size <- coord_limit - dest_size
        if (any(grepl("^sf", class(origins)))) {
          if (sf::st_geometry_type(origins, by_geometry = FALSE) != "POINT") {
            message("Using feature centroids for origins")
          }
          matrix_output <- origins %>%
            dplyr::mutate(ix = c(0, rep(1:(nrow(origins) - 1) %/% chunk_size))) %>%
            split(.$ix) %>%
            purrr::map(., ~ {
              suppressMessages(
                mb_matrix_limited(
                  origins = .x,
                  destinations = destinations,
                  profile = profile,
                  fallback_speed = fallback_speed,
                  access_token = access_token,
                  output = output,
                  duration_output = duration_output,
                  depart_at = depart_at
                )
              )
            }, .progress = TRUE) %>%
            purrr::reduce(rbind)
          return(matrix_output)
        } else {
          ix <- c(0, rep(1:(length(origins) - 1) %/% chunk_size))
          matrix_output <- origins %>%
            split(.$ix) %>%
            purrr::map(., ~ {
              mb_matrix_limited(
                origins = .x,
                destinations = destinations,
                profile = profile,
                fallback_speed = fallback_speed,
                access_token = access_token,
                output = output,
                duration_output = duration_output,
                depart_at = depart_at
              )
            }, .progress = TRUE) %>%
            purrr::reduce(rbind)
          return(matrix_output)
        }
      } else if (origin_size < dest_size) {
        chunk_size <- coord_limit - origin_size
        if (any(grepl("^sf", class(destinations)))) {
          if (sf::st_geometry_type(origins, by_geometry = FALSE) != "POINT") {
            message("Using feature centroids for destinations")
          }
          matrix_output <- destinations %>%
            dplyr::mutate(ix = c(0, rep(1:(nrow(destinations) - 1) %/% chunk_size))) %>%
            split(.$ix) %>%
            purrr::map(., ~ {
              suppressMessages(
                mb_matrix_limited(
                  origins = origins,
                  destinations = .x,
                  profile = profile,
                  fallback_speed = fallback_speed,
                  access_token = access_token,
                  output = output,
                  duration_output = duration_output,
                  depart_at = depart_at
                )
              )
            }, .progress = TRUE) %>%
            purrr::reduce(cbind)
          return(matrix_output)
        } else {
          ix <- c(0, rep(1:(length(destinations) - 1) %/% chunk_size))
          matrix_output <- destinations %>%
            split(ix) %>%
            purrr::map(., ~ {
              mb_matrix_limited(
                origins = origins,
                destinations = .x,
                profile = profile,
                fallback_speed = fallback_speed,
                access_token = access_token,
                output = output,
                duration_output = duration_output,
                depart_at = depart_at
              )
            }, .progress = TRUE) %>%
            purrr::reduce(cbind)
          return(matrix_output)
        }
      }
    } else if ((origin_size > coord_limit && dest_size > coord_limit) || (origin_size > coord_limit && is.null(destinations))) {
<<<<<<< HEAD
    # Scenario 3: Both origins _and_ destinations exceed limit Can be when
    # destinations are specified, or left blank with origins as many-to-many
    # Idea: split the destinations into chunks. Then, the origin walks through
    # the first chunk, then the second, then the third, etc. until the full
    # matrix is assembled. The function will need to call itself to get this to
    # work, so let's try it.
=======
    # Scenario 4: Both origins _and_ destinations exceed limit
    # Can be when destinations are specified, or left blank with origins as many-to-many
    # Idea: split the destinations into chunks. Then, the origin walks through the first chunk,
    # then the second, then the third, etc. until the full matrix is assembled.
    # The function will need to call itself to get this to work, so let's try it.
>>>>>>> ac7d7a72

      if (!allow_large_matrix) {
        rlang::abort(message = c("You have requested a large travel-time matrix which may incur charges to your Mapbox account.",
                                 "i" = "To calculate this matrix, re-run `mb_matrix()` with the argument\n`allow_large_matrix = TRUE`.",
                                 "i" = "The limit for Mapbox's free tier is 100,000 matrix elements per month,\n equivalent to one 316x316 travel-time matrix.",
                                 "i" = "Please visit https://www.mapbox.com/pricing for more information."))
      } else {
        if (any(grepl("^sf", class(destinations)))) {
          matrix_output <- destinations %>%
            dplyr::mutate(ix = dplyr::ntile(n = coord_limit - 1)) %>%
            split(~ix) %>%
            purrr::map(., ~ {
              suppressMessages(
                mb_matrix(
                  origins = origins,
                  destinations = .x,
                  profile = profile,
                  fallback_speed = fallback_speed,
                  access_token = access_token,
                  output = output,
                  duration_output = duration_output,
                  depart_at = depart_at
                )
              )
            }, .progress = TRUE) %>%
            purrr::reduce(cbind)
          return(matrix_output)
        } else {
          ix <- c(0, rep(1:(length(destinations) - 1) %/% coord_limit - 1))
          matrix_output <- destinations %>%
            split(ix) %>%
            purrr::map(., ~ {
              mb_matrix(
                origins = origins,
                destinations = .x,
                profile = profile,
                fallback_speed = fallback_speed,
                access_token = access_token,
                output = output,
                duration_output = duration_output,
                depart_at = depart_at
              )
            }, .progress = TRUE) %>%
            purrr::reduce(cbind)
          return(matrix_output)
        }
      }
    }
  }

  # Specify fallback speeds based on travel profile, if fallback speed is not provided
  if (is.null(fallback_speed)) {
    if (profile %in% c("driving", "driving-traffic")) {
      fallback_speed <- "44"
    } else if (profile == "cycling") {
      fallback_speed <- "16"
    } else if (profile == "walking") {
      fallback_speed <- "5"
    }
  }

  # Parse the request
  if (any(grepl("^sf", class(origins)))) {
    if (sf::st_geometry_type(origins, by_geometry = FALSE) != "POINT") {
      origins <- suppressWarnings(sf::st_centroid(origins))
      message("Using feature centroids for origins")
    }

    origins <- sf::st_transform(origins, 4326)

    coords <- sf::st_coordinates(origins) %>%
      as.data.frame() %>%
      purrr::transpose()

    formatted_origins <- purrr::map(coords, ~ {
      paste0(.x, collapse = ",")
    }) %>%
      unlist() %>%
      paste0(collapse = ";")

    if (!is.null(destinations)) {
      if ("data.frame" %in% class(origins)) {
        origin_end <- nrow(origins) - 1
      } else {
        origin_end <- length(origins) - 1
      }
      origin_ix <- paste0(0:origin_end, collapse = ";")
      if ("data.frame" %in% class(destinations)) {
        if (length(destinations) == 1) {
          destination_ix <- origin_end + 1
        } else if (length(destinations) > 1) {
          dest_start <- origin_end + 1
          dest_end <- dest_start + (nrow(destinations) - 1)
          destination_ix <- paste0(dest_start:dest_end, collapse = ";")
        }
      } else {
        if (length(destinations) == 1) {
          destination_ix <- origin_end + 1
        } else if (length(destinations) > 1) {
          dest_start <- origin_end + 1
          dest_end <- dest_start + (length(destinations) - 1)
          destination_ix <- paste0(dest_start:dest_end, collapse = ";")
        }
      }
    } else {
      origin_ix <- "all"
      destination_ix <- "all"
    }

    formatted_coords <- formatted_origins

  }

  if ("list" %in% class(origins)) {
    if (!is.null(destinations)) {
      end <- length(origins) - 1
      origin_ix <- paste0(0:end, collapse = ";")
      if ("data.frame" %in% class(destinations)) {
        if (length(destinations) == 1) {
          destination_ix <- origin_end + 1
        } else if (length(destinations) > 1) {
          dest_start <- origin_end + 1
          dest_end <- dest_start + (nrow(destinations) - 1)
          destination_ix <- paste0(dest_start:dest_end, collapse = ";")
        }
      } else {
        if (length(destinations) == 1) {
          destination_ix <- origin_end + 1
        } else if (length(destinations) > 1) {
          dest_start <- origin_end + 1
          dest_end <- dest_start + (length(destinations) - 1)
          destination_ix <- paste0(dest_start:dest_end, collapse = ";")
        }
      }
    } else {
      origin_ix <- "all"
      destination_ix <- "all"
    }

    formatted_origins <- map(origins, ~ {
      paste0(.x, collapse = ",")
    }) %>%
      unlist() %>%
      paste0(collapse = ";")

    formatted_coords <- formatted_origins
  }

  # If destinations is supplied, process the data accordingly
  if (!is.null(destinations)) {
    if (any(grepl("^sf", class(destinations)))) {
      if (sf::st_geometry_type(destinations,
        by_geometry = FALSE
      ) != "POINT") {
        destinations <- suppressWarnings(sf::st_centroid(destinations))
        message("Using feature centroids for destinations")
      }

      destinations <- sf::st_transform(destinations, 4326)

      coords <- sf::st_coordinates(destinations) %>%
        as.data.frame() %>%
        purrr::transpose()

      formatted_destinations <- purrr::map_chr(coords, function(x) {
        unlist(x) %>%
          paste0(collapse = ",")
      }) %>%
        paste0(collapse = ";")
    } else if ("list" %in% class(destinations)) {
      formatted_destinations <- map(destinations, ~ {
        paste0(.x, collapse = ",")
      }) %>%
        unlist() %>%
        paste0(collapse = ";")
    }

    formatted_coords <- paste(formatted_origins, formatted_destinations,
      sep = ";"
    )
  }



  base_url <- paste0(
    "https://api.mapbox.com/directions-matrix/v1/mapbox/",
    profile,
    "/",
    formatted_coords
  )

  request <- httr::GET(base_url,
    query = list(
      access_token = access_token,
      sources = origin_ix,
      destinations = destination_ix,
      annotations = output,
      fallback_speed = fallback_speed,
      depart_at = depart_at
    )
  )

  check_installed("jsonlite")
  content <- httr::content(request, as = "text") %>%
    jsonlite::fromJSON(flatten = TRUE)
  # RcppSimdJson::fparse()

  if (request$status_code != 200) {
    stop(print(content$message), call. = FALSE)
  }

  if (output == "distance") {
    distance_matrix <- content$distances

    return(distance_matrix)
  } else if (output == "duration") {

    duration_matrix <- content$durations

    if (duration_output == "seconds") {
      return(duration_matrix)
    } else if (duration_output == "minutes") {
      return(duration_matrix / 60)
    }

  }

}


#' Generate isochrones using the Mapbox Navigation Service Isochrone API
#'
#' This function returns isochrones from the Mapbox Navigation Service
#' [Isochrone API](https://docs.mapbox.com/api/navigation/isochrone/).
#' Isochrones are shapes that represent the reachable area around one or more
#' locations within a given travel time. Isochrones can be computed for driving,
#' walking, or cycling routing profiles, and can optionally be set to return
#' distances rather than times. [mb_isochrone()] returns isochrones as simple
#' features objects in the WGS 1984 geographic coordinate system.
#'
#' @param location A vector of form `c(longitude, latitude)`, an address
#'   that can be geocoded as a character string, or an `sf` object.
#' @param profile One of "driving", "walking", "cycling", or "driving-traffic".
#'   "driving" is the default.
#' @param time A vector of isochrone contours, specified in minutes. Defaults to
#'   `c(5, 10, 15)`. The maximum time supported is 60 minutes. Reflects
#'   traffic conditions for the date and time at which the function is called.
#'   If reproducibility of isochrones is required, supply an argument to the
#'   `depart_at` parameter.
#' @param distance A vector of distance contours specified in meters. If
#'   supplied, will supercede any call to the `time` parameter as time and
#'   distance cannot be used simultaneously. Defaults to `NULL`.
#' @param depart_at (optional) For the "driving" or "driving-traffic" profiles,
#'   the departure date and time to reflect historical traffic patterns. If
#'   "driving-traffic" is used, live traffic will be mixed in with historical
#'   traffic for dates/times near to the current time. Should be specified as an
#'   ISO 8601 date/time, e.g. `"2022-03-31T09:00"`. If `NULL` (the
#'   default), isochrones will reflect traffic conditions at the date and time
#'   when the function is called.
#' @param access_token A valid Mapbox access token.
#' @param denoise A floating-point value between 0 and 1 used to remove smaller
#'   contours. 1 is the default and returns only the largest contour for an
#'   input time.
#' @param generalize A value expressed in meters of the tolerance for the
#'   Douglas-Peucker generalization algorithm used to simplify the isochrone
#'   shapes. If `NULL` (the default), the Mapbox API will choose an optimal
#'   value for you.
#' @param geometry one of `"polygon"` (the default), which returns
#'   isochrones as polygons, or alternatively `"linestring"`, which returns
#'   isochrones as linestrings.
#' @param output one of `"sf"` (the default), which returns an `sf` object
#'   representing the isochrone(s), or `"list"`, which returns the GeoJSON
#'   response from the API as an R list.
#' @param rate_limit The rate limit for the API, expressed in maximum number of
#'   calls per minute. For most users this will be 300 though this parameter can
#'   be modified based on your Mapbox plan. Used when `location` is
#'   `"sf"`.
#' @param keep_color_cols Whether or not to retain the color columns that the
#'   Mapbox API generates by default (applies when the output is an `sf`
#'   object). Defaults to `FALSE`.
#' @param id_column If the input dataset is an `sf` object, the column in your
#'   dataset you want to use as the isochrone ID. Otherwise, isochrone IDs will
#'   be identified by row index or position.
#'
#' @return An `sf` object representing the isochrone(s) around the location(s).
#'
#' @examples \dontrun{
#'
#' library(mapboxapi)
#' library(mapdeck)
#' isochrones <- mb_isochrone("The Kremlin, Moscow Russia",
#'   time = c(4, 8, 12),
#'   profile = "walking"
#' )
#'
#' mapdeck(style = mapdeck_style("light")) %>%
#'   add_polygon(
#'     data = isochrones,
#'     fill_colour = "time",
#'     fill_opacity = 0.5,
#'     legend = TRUE
#'   )
#' }
#'
#' @export
mb_isochrone <- function(location,
                         profile = "driving",
                         time = c(5, 10, 15),
                         distance = NULL,
                         depart_at = NULL,
                         access_token = NULL,
                         denoise = 1,
                         generalize = NULL,
                         geometry = "polygon",
                         output = "sf",
                         rate_limit = 300,
                         keep_color_cols = FALSE,
                         id_column = NULL) {
  access_token <- get_mb_access_token(access_token)

  if (!is.null(depart_at)) {
    warning("The `depart_at` parameter is no longer supported for `mb_isochrone()`; returning isochrones under typical traffic conditions.")
  }

  # If distance is supplied, time should be set to NULL
  if (!is.null(distance)) {
    time <- NULL

    if (max(distance) > 100000) {
      stop("The maximum distance you can request is 100,000 meters (100km).",
        call. = FALSE
      )
    }
  }

  # Check to ensure the max time does not exceed the limit
  if (!is.null(time)) {
    if (max(time) > 60) {
      stop("The maximum time you can request is 60 minutes.", call. = FALSE)
    }
  }


  # If input location is an `sf` object, call a rate-limited function internally
  mb_isochrone_sf <- function(sf_object) {

    # Convert to centroids if geometry is not points
    if (sf::st_geometry_type(location, by_geometry = FALSE) != "POINT") {
      location <- suppressWarnings(sf::st_centroid(location))
      message("Using feature centroids to compute isochrones")
    }

    input_data <- st_transform(location, 4326)

    coords <- sf::st_coordinates(input_data) %>%
      as.data.frame() %>%
      transpose()

    mb_isochrone_limited <- purrr::slowly(mb_isochrone,
      rate = purrr::rate_delay(60 / rate_limit),
      quiet = TRUE
    )

    # Grab IDs to allocate to isochrones
    if ("data.frame" %in% class(location)) {
      if (!is.null(id_column)) {
        iso_ids <- as.list(location[[id_column]])
      } else {
        iso_ids <- as.list(seq(nrow(location)))
      }
    } else {
      iso_ids <- seq_len(location)
    }

    purrr::map2(coords, iso_ids, ~ {
      mb_isochrone_limited(
        location = .x,
        profile = profile,
        time = time,
        distance = distance,
        depart_at = depart_at,
        access_token = access_token,
        denoise = denoise,
        generalize = generalize,
        geometry = geometry,
        output = "sf"
      ) %>%
        dplyr::mutate(id = .y)
    }, .progress = TRUE) %>%
      dplyr::bind_rows()
  }

  if (any(grepl("^sf", class(location)))) {
    sf_isos <- mb_isochrone_sf(location)

    return(sf_isos)
  }

  if (geometry == "polygon") {
    polygons <- "true"
  } else if (geometry == "linestring") {
    polygons <- "false"
  } else {
    stop("The geometry must be one of 'polygon' or 'linestring'", call. = FALSE)
  }

  # If location is an address, geocode it
  if (length(location) == 1) {
    coords <- mb_geocode(location, access_token = access_token)
  } else if (length(location) == 2) {
    coords <- location
  } else {
    stop("The specified location must either be a coordinate pair or a valid address",
      call. = FALSE
    )
  }

  base <- sprintf(
    "https://api.mapbox.com/isochrone/v1/mapbox/%s/%s",
    profile,
    paste0(coords, collapse = ",")
  )

  # Once assembled, we can check to see how many times have been requested
  # to handle rate-limiting internally.
  request_isochrones <- function(base, access_token, time, distance, depart_at,
                                 denoise,
                                 generalize, polygons,
                                 output, keep_color_cols) {
    if (!is.null(time)) {
      request <- GET(base,
        query = list(
          access_token = access_token,
          contours_minutes = paste0(time, collapse = ","),
          depart_at = depart_at,
          denoise = as.character(denoise),
          generalize = generalize,
          polygons = polygons
        )
      )
    } else if (!is.null(distance)) {
      request <- GET(base,
        query = list(
          access_token = access_token,
          contours_meters = paste0(distance, collapse = ","),
          depart_at = depart_at,
          denoise = as.character(denoise),
          generalize = generalize,
          polygons = polygons
        )
      )
    }



    content <- content(request, as = "text")

    if (request$status_code != 200) {
      pull <- RcppSimdJson::fparse(content)
      stop(pull$message, call. = FALSE)
    }

    if (output == "sf") {
      if (!is.null(time)) {
        isos <- sf::read_sf(content) %>%
          dplyr::rename(time = contour)
      } else if (!is.null(distance)) {
        isos <- sf::read_sf(content) %>%
          dplyr::rename(distance = contour)
      }

      if (keep_color_cols) {
        return(isos)
      } else {
        if (!is.null(time)) {
          return(dplyr::select(isos, time))
        } else if (!is.null(distance)) {
          return(dplyr::select(isos, distance))
        }
      }
    } else if (output == "list") {
      return(content)
    }
  }

  # Handle the requested times with respect to the contour limit of 4
  if (!is.null(time)) {
    if (length(time) <= 4) {
      iso_request <- request_isochrones(
        base = base,
        access_token = access_token,
        time = time,
        distance = distance,
        depart_at = depart_at,
        denoise = denoise,
        generalize = generalize,
        polygons = polygons,
        output = output,
        keep_color_cols = keep_color_cols
      )

      return(iso_request)
    } else {
      if (output == "list") {
        stop("The maximum number of times you can request for list output is 4.", call. = FALSE)
      }

      # Chunk the times into groups of 4 or less
      times_chunked <- split(time, ceiling(seq_along(time) / 4))

      # Iterate over the times and reassemble in a rate-limited way
      request_isochrones_times <- purrr::slowly(request_isochrones,
        rate = purrr::rate_delay(60 / rate_limit),
        quiet = TRUE
      )

      iso_requests <- purrr::map(times_chunked, ~ {
        request_isochrones_times(
          base = base,
          access_token = access_token,
          time = .x,
          denoise = denoise,
          depart_at = depart_at,
          generalize = generalize,
          polygons = polygons,
          output = "sf",
          keep_color_cols = keep_color_cols
        )
      }, .progress = TRUE) %>%
        dplyr::bind_rows() %>%
        # data.table::rbindlist() %>%
        # st_as_sf(crs = 4326) %>%
        dplyr::arrange(dplyr::desc(time))

      return(iso_requests)
    }
  } else if (!is.null(distance)) {
    if (length(distance) <= 4) {
      iso_request <- request_isochrones(
        base = base,
        access_token = access_token,
        time = time,
        distance = distance,
        depart_at = depart_at,
        denoise = denoise,
        generalize = generalize,
        polygons = polygons,
        output = output,
        keep_color_cols = keep_color_cols
      )

      return(iso_request)
    } else {
      if (output == "list") {
        stop("The maximum number of distances you can request for list output is 4.",
          call. = FALSE
        )
      }

      # Chunk the distances into groups of 4 or less
      distances_chunked <- split(distance, ceiling(seq_along(distance) / 4))

      # Iterate over the distances and reassemble in a rate-limited way
      request_isochrones_distances <- purrr::slowly(request_isochrones,
        rate = purrr::rate_delay(60 / rate_limit),
        quiet = TRUE
      )

      iso_requests <- purrr::map(distances_chunked, ~ {
        request_isochrones_distances(
          base = base,
          access_token = access_token,
          distance = .x,
          time = time,
          depart_at = depart_at,
          denoise = denoise,
          generalize = generalize,
          polygons = polygons,
          output = "sf",
          keep_color_cols = keep_color_cols
        )
      }, .progress = TRUE) %>%
        dplyr::bind_rows() %>%
        # data.table::rbindlist() %>%
        # st_as_sf(crs = 4326) %>%
        dplyr::arrange(dplyr::desc(distance))

      return(iso_requests)
    }
  }
}<|MERGE_RESOLUTION|>--- conflicted
+++ resolved
@@ -123,12 +123,7 @@
     chunk <- FALSE
   }
 
-<<<<<<< HEAD
-  # Specify chunking logic. Scenario 1: origins exceed limit, destinations do
-  # not This scenario comes up when both origins and destinations are specified.
-=======
   # Specify chunking logic.
->>>>>>> ac7d7a72
   if (chunk) {
     message("Splitting your matrix request into smaller chunks and re-assembling the result.")
     # Define slow matrix function
@@ -323,20 +318,12 @@
         }
       }
     } else if ((origin_size > coord_limit && dest_size > coord_limit) || (origin_size > coord_limit && is.null(destinations))) {
-<<<<<<< HEAD
-    # Scenario 3: Both origins _and_ destinations exceed limit Can be when
-    # destinations are specified, or left blank with origins as many-to-many
-    # Idea: split the destinations into chunks. Then, the origin walks through
-    # the first chunk, then the second, then the third, etc. until the full
-    # matrix is assembled. The function will need to call itself to get this to
-    # work, so let's try it.
-=======
+
     # Scenario 4: Both origins _and_ destinations exceed limit
     # Can be when destinations are specified, or left blank with origins as many-to-many
     # Idea: split the destinations into chunks. Then, the origin walks through the first chunk,
     # then the second, then the third, etc. until the full matrix is assembled.
     # The function will need to call itself to get this to work, so let's try it.
->>>>>>> ac7d7a72
 
       if (!allow_large_matrix) {
         rlang::abort(message = c("You have requested a large travel-time matrix which may incur charges to your Mapbox account.",
